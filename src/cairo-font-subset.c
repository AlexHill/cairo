--- conflicted
+++ resolved
@@ -75,12 +75,9 @@
 
 } cairo_pdf_ft_font_t;
 
-<<<<<<< HEAD
-=======
 static int
 cairo_pdf_ft_font_use_glyph (cairo_pdf_ft_font_t *font, int glyph);
 
->>>>>>> 127fab46
 #define ARRAY_LENGTH(a) ( (sizeof (a)) / (sizeof ((a)[0])) )
 
 #define SFNT_VERSION			0x00010000
