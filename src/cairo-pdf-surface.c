--- conflicted
+++ resolved
@@ -1333,58 +1333,6 @@
 }
 
 static cairo_int_status_t
-<<<<<<< HEAD
-_cairo_pdf_surface_fill (void			*abstract_surface,
-			 cairo_operator_t	 op,
-			 cairo_pattern_t	*pattern,
-			 cairo_path_fixed_t	*path,
-			 cairo_fill_rule_t	 fill_rule,
-			 double			 tolerance,
-			 cairo_antialias_t	 antialias)
-{
-    cairo_pdf_surface_t *surface = abstract_surface;
-    cairo_pdf_document_t *document = surface->document;
-    const char *pdf_operator;
-    cairo_status_t status;
-
-    status = emit_pattern (surface, pattern);
-    if (status)
-	return status;
-
-    /* After the above switch the current stream should belong to this
-     * surface, so no need to _cairo_pdf_surface_ensure_stream() */
-    assert (document->current_stream != NULL &&
-	    document->current_stream == surface->current_stream);
-
-    status = _cairo_path_fixed_interpret (path,
-					  CAIRO_DIRECTION_FORWARD,
-					  _cairo_pdf_path_move_to,
-					  _cairo_pdf_path_line_to,
-					  _cairo_pdf_path_curve_to,
-					  _cairo_pdf_path_close_path,
-					  document->output_stream);
-
-    switch (fill_rule) {
-    case CAIRO_FILL_RULE_WINDING:
-	pdf_operator = "f";
-	break;
-    case CAIRO_FILL_RULE_EVEN_ODD:
-	pdf_operator = "f*";
-	break;
-    default:
-	ASSERT_NOT_REACHED;
-    }
-
-    _cairo_output_stream_printf (document->output_stream,
-				 "%s\r\n",
-				 pdf_operator);
-
-    return status;
-}
-  
-static cairo_int_status_t
-=======
->>>>>>> ffab2592
 _cairo_pdf_surface_composite_trapezoids (cairo_operator_t	op,
 					 cairo_pattern_t	*pattern,
 					 void			*abstract_dst,
@@ -2188,7 +2136,6 @@
     cairo_pdf_document_t *document = surface->document;
     const char *pdf_operator;
     cairo_status_t status;
-    pdf_path_info_t info;
 
     if (surface->paginated_mode == CAIRO_PAGINATED_MODE_ANALYZE)
 	return _analyze_operation (surface, op, source);
@@ -2204,9 +2151,6 @@
      */
     assert (document->current_stream != NULL &&
 	    document->current_stream == surface->current_stream);
-
-    info.output_stream = document->output_stream;
-    info.has_current_point = FALSE;
 
     status = _cairo_path_fixed_interpret (path,
 					  CAIRO_DIRECTION_FORWARD,
@@ -2214,7 +2158,7 @@
 					  _cairo_pdf_path_line_to,
 					  _cairo_pdf_path_curve_to,
 					  _cairo_pdf_path_close_path,
-					  &info);
+					  document->output_stream);
 
     switch (fill_rule) {
     case CAIRO_FILL_RULE_WINDING:
