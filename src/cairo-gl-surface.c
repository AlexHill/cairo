--- conflicted
+++ resolved
@@ -37,8 +37,11 @@
 
 #include "cairoint.h"
 
-<<<<<<< HEAD
-#include "cairo-gl.h"
+#include "cairo-gl-private.h"
+
+slim_hidden_proto (cairo_gl_context_reference);
+slim_hidden_proto (cairo_gl_context_destroy);
+slim_hidden_proto (cairo_gl_surface_create);
 
 #define ARRAY_SIZE(array) (sizeof(array) / sizeof(array[0]))
 
@@ -53,22 +56,6 @@
     fi.u = val;
     return fi.f;
 }
-
-typedef struct _cairo_gl_surface {
-    cairo_surface_t base;
-
-    cairo_gl_context_t *ctx;
-    cairo_content_t content;
-    int width, height;
-=======
-#include "cairo-gl-private.h"
->>>>>>> d3a478b6
-
-slim_hidden_proto (cairo_gl_context_reference);
-slim_hidden_proto (cairo_gl_context_destroy);
-slim_hidden_proto (cairo_gl_surface_create);
-
-#define ARRAY_SIZE(array) (sizeof(array) / sizeof(array[0]))
 
 enum cairo_gl_composite_operand_type {
     OPERAND_CONSTANT,
